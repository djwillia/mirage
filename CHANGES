<<<<<<< HEAD
2.4.0:
* Add the ability to specify `Makefile.user` to extend the generated
  `Makefile`. Also `all`, `build` and `clean` are now extensible make
  targets.
* Remove the `mirage run` command (#379)
* Call `opam depext` when configuring (#373)
* Add opam files for `mirage` and `mirage-types` packages
* Fix `mirage --version` (#374)
* Add a `update-doc` target to the Makefile to easily update the online
  documentation at http://mirage.github.io/mirage/
=======
* Conduit now takes an optional TLS argument, allowing servers to support encryption.
>>>>>>> 31944c65

2.3.0 (2015-03-10):
* Remove the `IO_PAGE` module type from `V1`. This has now moved into the
  `io-page` pacakge (#356)
* Remove `DEVICE.connect` from the `V1` module types.  When a module is
  functorised over a `DEVICE` it should only have the ability to
  *use* devices it is given, not to connect to new ones. (#150)
* Add `FLOW.error_message` to the `V1` module types to allow for
  generic handling of errors. (#346)
* Add `IP.uipaddr` as a universal IP address type. (#361)
* Support the `entropy` version 0.2+ interfaces. (#359)
* Check that the `opam` command is at least version 1.2.0 (#355)
* Don't put '-classic-display' in the generated Makefiles. (#364)

2.2.1 (2015-01-29):
* Fix logging errors when `mirage` output is not redirected. (#355)
* Do not reverse the order of C libraries when linking.  This fixes Zarith
  linking in Xen mode. (#341).
* Fix typos in command line help. (#352).

2.2.0 (2014-12-18):
* Add IPv6 support. This alters some of the interfaces that were previously
  hardcoded to IPv4 by generalising them.  For example:

```
type v4
type v6

type 'a ip
type ipv4 = v4 ip
type ipv6 = v6 ip
```

Full support for configuring IPv6 does not exist yet, as this release is
intended for getting the type definitions in place before adding configuration
support.

2.1.1 (2014-12-10):
* Do not reuse the Unix linker options when building Xen unikernels.  Instead,
  get the linker options from the ocamlfind `xen_linkopts` variables (#332).
  See `tcpip.2.1.0` for a library that does this for a C binding.
* Only activate MacOS X compilation by default on 10.10 (Yosemite) or higher.
  Older revisions of MacOS X will use the generic Unix mode by default, since
  the `vmnet` framework requires Yosemite or higher.
* Do not run crunched filesystem modules through `camlp4`, which significantly
  speeds up compilation on ARM platforms (from minutes to seconds!) (#299).

2.1.0 (2014-12-07):
* Add specific support for `MacOSX` as a platform, which enables network bridging
  on Yosemite (#329).  The `--unix` flag will automatically activate the new target
  if run on a MacOS X host.  If this breaks for you due to being on an older version of
  MacOS X, then use the new `--target` flag to set either Unix, MacOSX or Xen to the
  `mirage configure` command.
* Add `mirage.runtime` findlib library and corresponding Mirage_runtime module (#327).
* If net driver in STACKV4_direct can't initialize, print a helpful error (#164).
* [xen]: fixed link order in generated Makefile (#322).
* Make `Lwt.tracing` instructions work for Fish shell too by improving quoting (#328).

2.0.1 (2014-11-21):
* Add `register ~tracing` to enable tracing with mirage-profile at start-up (#321).
* Update Dockerfile for latest libraries (#320).
* Only build mirage-types if Io_page is also installed (#324).

2.0.0 (2014-11-05):
* [types]: backwards incompatible change: CONSOLE is now a FLOW;
  'write' has a different signature and 'write_all' has been removed.
* Set on_crash = 'preserve' in default Xen config.
* Automatically install dependencies again, but display the live output to the
  user.
* Include C stub libraries in linker command when generating Makefiles for Xen.
* Add `Vchan`, `Conduit` and `Resolver` code generators.
* Generate a `*.xe` script which can upload a kernel to a XenServer.
* Generate a libvirt `*.xml` configuration file (#292).
* Fix determination of `mirage-xen` location for paths with spaces (#279).
* Correctly show config file locations when using a custom one.
* Fix generation of foreign (non-functor) modules (#293)

1.2.0 (2014-07-05):

The Mirage frontend tool now generates a Makefile with a `make depend`
target, instead of directly invoking OPAM as part of `mirage configure`.
This greatly improves usability on slow platforms such as ARM, since the
output of OPAM as it builds can be inspected more easily.  Users will now
need to run `make depend` to ensure they have the latest package set,
before building their unikernel with `make` as normal.

* Improve format of generated Makefile, and also colours in terminal output.
* Add `make depend` target to generated Makefile.
* Set `OPAMVERBOSE` and `OPAMYES` in the Makefile, which can be overridden.
* Add an `ENTROPY` device type for strong random sources (#256).

1.1.3 (2014-06-15):
* Build OPAM packages in verbose mode by default.
* [types] Add `FLOW` based on `TCPV4`.
* travis: build mirage-types from here, rather than 1.1.0.

1.1.2 (2014-04-01):
* Improvement to the Amazon EC2 deployment script.
* [types] Augment STACKV4 with an IPV4 module in addition to TCPV4 and UDPV4.
* Regenerate with OASIS 0.4.4 (which adds natdynlink support)

1.1.1 (2014-02-21):
* Man page fixes for typos and terminology (#220).
* Activate backtrace recording by default (#225).
* Fixes in the `V1.STACKV4` to expose UDPv4/TCPv4 types properly (#226).

1.1.0 (2014-02-05):
* Add a combinator interface to device binding that makes the functor generation
  significantly more succinct and expressive.  This breaks backwards compatibility
  with `config.ml` files from the 1.0.x branches.
* Integrate the `mirage-types` code into `types`.  This is built as a separate
  library from the command-line tool, via the `install-types` Makefile target.

1.0.4 (2014-01-14):
* Add default build tags for annot, bin_annot, principal and strict_sequence.
* Renane `KV_RO` to `Crunch`

1.0.3 (2013-12-18):
* Do not remove OPAM packages when doing `mirage clean` (#143)
* [xen] generate a simple main.xl, without block devices or network interfaces.
* The HTTP dependency now also installs `mirage-tcp-*` and `mirage-http-*`.
* Fix generated Makefile dependency on source OCaml files to rebuild reliably.
* Support `Fat_KV_RO` (a read-only k/v version of the FAT filesystem).
* The Unix `KV_RO` now passes through to the underlying filesystem instead of calling `crunch`, via `mirage-fs-unix`.

1.0.2 (2013-12-10):
* Add `HTTP` support.
* Fix `KV_RO` configuration for OPAM autoinstall.

1.0.1 (2013-12-09)
* Add more examples to the FAT filesystem test case.
* Fix `mirage-tcpip-*` support
* Fix `mirage-net-*` support

1.0.0 (2013-12-09):
* Adapt the latest library releases for Mirage 1.0 interfaces.

0.10.0 (2013-12.08):
* Complete API rewrite
* [xen] XL configuration phase is now created during configure phase, was during run phase.

0.9.7 (2013-08-09):
* Generate code that uses the `Ipaddr.V4` interface instead of `Nettypes`.

0.9.6 (2013-07-26):
* fix unix-direct by linking the unix package correctly (previously it was always dropped).

0.9.5 (2013-07-18):
* completely remove the dependency on obuild: use ocamlbuild everywhere now.
* adapt for mirage-0.9.3 OS.Netif interfaces (abstract type `id`).
* do not output network config when there are no `ip-*` lines in the `.conf` file.
* do not try to install `mirage-fs` if there is no filesystem to create.
* added `nat-script.sh` to setup xenbr0 with DNS, DHCP and masqerading under Linux.

0.9.4 (2013-07-09):
* build using ocamlbuild rather than depending on obuild.
* [xen] generate a symbol that can be used to produce stack traces with xenctx.
* mirari run --socket just runs the unikernel without any tuntap work.
* mirari run --xen creates a xl config file and runs `xl create -c unikernel.xl`.

0.9.3 (2013-06-12):
* Add a `--socket` flag to activate socket-based networking (UNIX only).
* Do not use OPAM compiler switches any more, as that's done in the packaging now.
* Use fd-passing in the UNIX backend to spawn a process.

0.9.2 (2013-03-28):
* Install `obuild` automatically in all compiler switches (such as Xen).
* Only create symlinks to `mir-foo` for a non-Xen target.
* Add a `mirari clean` command.
* Add the autoswitch feature via `mirari --switch=<compiler>` or the config file.

0.9.1 (2013-02-13):
* Fix Xen symlink upon build.
* Add a `--no-install` option to `mirari configure` to prevent invoking OPAM automatically.

0.9.0 (2013-02-12):
* Automatically install `mirage-fs` package if a filesystem crunch is requested.
* Remove the need for `mir-run` by including the final Xen link directly in Mirari.
* Add support for building Xen variants.
* Initial import of a unix-direct version.<|MERGE_RESOLUTION|>--- conflicted
+++ resolved
@@ -1,5 +1,7 @@
-<<<<<<< HEAD
 2.4.0:
+* Support for `ocaml-tls` 0.4.0.
+* Conduit now takes an optional TLS argument, allowing servers to support
+  encryption. (#347)
 * Add the ability to specify `Makefile.user` to extend the generated
   `Makefile`. Also `all`, `build` and `clean` are now extensible make
   targets.
@@ -9,9 +11,6 @@
 * Fix `mirage --version` (#374)
 * Add a `update-doc` target to the Makefile to easily update the online
   documentation at http://mirage.github.io/mirage/
-=======
-* Conduit now takes an optional TLS argument, allowing servers to support encryption.
->>>>>>> 31944c65
 
 2.3.0 (2015-03-10):
 * Remove the `IO_PAGE` module type from `V1`. This has now moved into the
