--- conflicted
+++ resolved
@@ -3,13 +3,9 @@
 * Automatically install dependencies again, but display the live output to the
   user.
 * Include C stub libraries in linker command when generating Makefiles for Xen.
-<<<<<<< HEAD
-* Generate a `*.xe` script which can upload a kernel to a XenServer
 * Add `Conduit` and `Resolver` code generators.
-=======
-* generate a *.xe script which can upload a kernel to a XenServer
-* Generate libvirt *.xml config
->>>>>>> ea0b76ba
+* Generate a `*.xe` script which can upload a kernel to a XenServer.
+* Generate a libvirt `*.xml` configuration file (#292).
 
 1.2.0 (2014-07-05):
 
