(*
 * Copyright (c) 2011-2014 Anil Madhavapeddy <anil@recoil.org>
 * Copyright (c) 2013-2014 Thomas Gazagnaire <thomas@gazagnaire.org>
 * Copyright (c) 2013-2014 Citrix Systems Inc
 *
 * Permission to use, copy, modify, and distribute this software for any
 * purpose with or without fee is hereby granted, provided that the above
 * copyright notice and this permission notice appear in all copies.
 *
 * THE SOFTWARE IS PROVIDED "AS IS" AND THE AUTHOR DISCLAIMS ALL WARRANTIES
 * WITH REGARD TO THIS SOFTWARE INCLUDING ALL IMPLIED WARRANTIES OF
 * MERCHANTABILITY AND FITNESS. IN NO EVENT SHALL THE AUTHOR BE LIABLE FOR
 * ANY SPECIAL, DIRECT, INDIRECT, OR CONSEQUENTIAL DAMAGES OR ANY DAMAGES
 * WHATSOEVER RESULTING FROM LOSS OF USE, DATA OR PROFITS, WHETHER IN AN
 * ACTION OF CONTRACT, NEGLIGENCE OR OTHER TORTIOUS ACTION, ARISING OUT OF
 * OR IN CONNECTION WITH THE USE OR PERFORMANCE OF THIS SOFTWARE.
 *)

open V1

module type TIME = TIME
  with type 'a io = 'a Lwt.t

module type FLOW = FLOW
  with type 'a io = 'a Lwt.t
   and type buffer = Cstruct.t

(** Network *)
module type NETWORK = NETWORK
  with type 'a io = 'a Lwt.t
   and type page_aligned_buffer = Io_page.t
   and type buffer = Cstruct.t
   and type macaddr = Macaddr.t

(** Ethernet interface *)
module type ETHIF = ETHIF
  with type 'a io = 'a Lwt.t
   and type buffer = Cstruct.t
   and type macaddr = Macaddr.t

(** IP stack *)
module type IP = IP
  with type 'a io = 'a Lwt.t
   and type buffer = Cstruct.t

(** IPv4 stack *)
module type IPV4 = IPV4
  with type 'a io = 'a Lwt.t
   and type buffer = Cstruct.t
   and type ipaddr = Ipaddr.V4.t

(** IPv6 stack *)
module type IPV6 = IPV6
  with type 'a io = 'a Lwt.t
   and type buffer = Cstruct.t
   and type ipaddr = Ipaddr.V6.t
<<<<<<< HEAD
=======
   and type prefix = Ipaddr.V6.Prefix.t
>>>>>>> dae6c3dd

(** UDP stack *)
module type UDP = UDP
  with type 'a io = 'a Lwt.t
   and type buffer = Cstruct.t

(** TCP stack *)
module type TCP = TCP
  with type 'a io = 'a Lwt.t
   and type buffer = Cstruct.t

(** Buffered TCPv4 channel *)
module type CHANNEL = CHANNEL
  with type 'a io = 'a Lwt.t
   and type 'a io_stream = 'a Lwt_stream.t
   and type buffer = Cstruct.t

(** KV RO *)
module type KV_RO = KV_RO
  with type 'a io = 'a Lwt.t
   and type page_aligned_buffer = Cstruct.t

(** Consoles *)
module type CONSOLE = CONSOLE
  with type 'a io = 'a Lwt.t

(** Entropy *)
module type ENTROPY = ENTROPY
  with type 'a io = 'a Lwt.t
   and type buffer = Cstruct.t

(** Block devices *)
module type BLOCK = BLOCK
  with type 'a io = 'a Lwt.t
   and type page_aligned_buffer = Cstruct.t

(** FS *)
module type FS = FS
  with type 'a io = 'a Lwt.t

type socket_stack_config =
  Ipaddr.V4.t list * Ipaddr.V6.t list

type ipv4_config = [
    `DHCP
  | `IP of Ipaddr.V4.t * Ipaddr.V4.t * Ipaddr.V4.t list
]

<<<<<<< HEAD
=======
type ipv6_config = [
    `DHCP
  | `SLAAC
  | `IPv6 of Ipaddr.V6.t * Ipaddr.V6.Prefix.t list * Ipaddr.V6.t list
]

type direct_stack_config =
  ipv4_config * ipv6_config

>>>>>>> dae6c3dd
type ('console, 'netif, 'mode) stack_config = {
  name: string;
  console: 'console;
  interface: 'netif;
  mode: 'mode;
}

(** Single network stack *)
module type STACK = STACK
  with type 'a io = 'a Lwt.t
   and type ('a,'b,'c) config = ('a,'b,'c) stack_config
   and type ipv4addr = Ipaddr.V4.t
   and type ipv6addr = Ipaddr.V6.t
   and type buffer = Cstruct.t<|MERGE_RESOLUTION|>--- conflicted
+++ resolved
@@ -54,10 +54,7 @@
   with type 'a io = 'a Lwt.t
    and type buffer = Cstruct.t
    and type ipaddr = Ipaddr.V6.t
-<<<<<<< HEAD
-=======
    and type prefix = Ipaddr.V6.Prefix.t
->>>>>>> dae6c3dd
 
 (** UDP stack *)
 module type UDP = UDP
@@ -103,11 +100,9 @@
 
 type ipv4_config = [
     `DHCP
-  | `IP of Ipaddr.V4.t * Ipaddr.V4.t * Ipaddr.V4.t list
+  | `IPv4 of Ipaddr.V4.t * Ipaddr.V4.t * Ipaddr.V4.t list
 ]
 
-<<<<<<< HEAD
-=======
 type ipv6_config = [
     `DHCP
   | `SLAAC
@@ -117,7 +112,6 @@
 type direct_stack_config =
   ipv4_config * ipv6_config
 
->>>>>>> dae6c3dd
 type ('console, 'netif, 'mode) stack_config = {
   name: string;
   console: 'console;
