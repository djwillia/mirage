--- conflicted
+++ resolved
@@ -1,7 +1,4 @@
 Ofpacket
-<<<<<<< HEAD
-Switch
-=======
 Controller_event
 Controller
->>>>>>> e17e017a
+Switch