PREFIX ?= _build/root
TARGETDIR=$(PREFIX)/mirage/os
OS = $(shell uname -s | tr '[A-Z]' '[a-z]' | sed -e 's/darwin/macosx/g')
ARCH = $(shell uname -m)

ifeq ($(OS) $(ARCH),linux x86_64)
XEN_INSTALL=install-xen
XEN_BUILD=xen.otarget
else
XEN_BUILD=
XEN_INSTALL=
endif

.PHONY: clean all depend install unix xen node
all: depend
<<<<<<< HEAD
	ocamlbuild unix.otarget $(XEN_BUILD) node.otarget
=======
	ocamlbuild $(JOBS) unix.otarget $(XEN_BUILD)
>>>>>>> be6b51eb

unix:
	ocamlbuild $(JOBS) unix.otarget

xen:
	ocamlbuild $(JOBS) xen.otarget

node:
	ocamlbuild node.otarget

depend: $(EVMAKE) $(EVLIB)
	ln -nfs tap_stubs_$(OS).c runtime_unix/tap_stubs_os.c
	ln -nfs ev_$(OS).c runtime_unix/ev_os.c

install: install-unix $(XEN_INSTALL) install-node
	@ :

install-unix:
	mkdir -p $(TARGETDIR)/unix
	cp _build/unix/oS.cmi _build/unix/oS.cmxa _build/unix/oS.a $(TARGETDIR)/unix
	cp _build/runtime_unix/libunixrun.a _build/runtime_unix/main.o $(TARGETDIR)/unix

install-xen:
	mkdir -p $(TARGETDIR)/xen
	cp _build/xen/oS.cmi _build/xen/oS.cmxa _build/xen/oS.a $(TARGETDIR)/xen
	cp runtime_xen/kernel/mirage-x86_64.lds $(TARGETDIR)/xen/
	cp _build/runtime_xen/dietlibc/libdiet.a $(TARGETDIR)/xen/
	cp _build/runtime_xen/libm/libm.a $(TARGETDIR)/xen/
	cp _build/runtime_xen/ocaml/libocaml.a $(TARGETDIR)/xen/
	cp _build/runtime_xen/kernel/libxen.a $(TARGETDIR)/xen/
	cp _build/runtime_xen/kernel/libxencaml.a $(TARGETDIR)/xen/
	cp _build/runtime_xen/kernel/x86_64.o $(TARGETDIR)/xen/

install-node:
	mkdir -p $(TARGETDIR)/node
	cp _build/node/oS.cmi _build/node/oS.cma $(TARGETDIR)/node
	cp runtime_node/runtime.js $(TARGETDIR)/node
	cp runtime_node/mirage.js $(TARGETDIR)/node

clean:
	ocamlbuild -clean
	rm -f runtime_unix/tap_stubs_os.c runtime_unix/ev_os.c<|MERGE_RESOLUTION|>--- conflicted
+++ resolved
@@ -13,11 +13,7 @@
 
 .PHONY: clean all depend install unix xen node
 all: depend
-<<<<<<< HEAD
-	ocamlbuild unix.otarget $(XEN_BUILD) node.otarget
-=======
-	ocamlbuild $(JOBS) unix.otarget $(XEN_BUILD)
->>>>>>> be6b51eb
+	ocamlbuild $(JOBS) unix.otarget $(XEN_BUILD) node.otarget
 
 unix:
 	ocamlbuild $(JOBS) unix.otarget
